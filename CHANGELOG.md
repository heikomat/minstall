<<<<<<< HEAD
# 3.1.0
### New Features
- new `--link-only`-flag (makes minstall fix all linked dependencies (including links to local modules))

### Bugfixes
Minstall will now no longer try to hoist non-semver-dependencies, as minstall wouldn't be able to find them after the installation

### Improvements
The error-message when a package.json couldn't be parsed now includes the location of said package.json
=======
# 3.0.4
### Bugfix
Minstall now no longer wrongully detects prerelease-versions as incompatible (Issue [#31](https://github.com/heikomat/minstall/issues/31))
>>>>>>> 1641f550

# 3.0.3
### Improvements
Add support to use local modules within the parent-module itself (add
the local modules to the peerDependencies)

# 3.0.2
### Improvements
Update Readme-example for 3.0.x

# 3.0.1
### Improvements
fix a small typo in suboptimal-dependency-logs

# 3.0.0
### New Features
- new `--cleanup`-flag (makes minstall remove all node_modules-folders before installing dependencies)
- new `--dependency-check-only`-flag (makes install print the dependency-check only, without touching any files or installing anything)
- optimized detection of optimal dependency-installation-folder
- npm5-support through optimized dependency installation and forced `--cleanup`-flag
- parallel installation of conflicting dependencies

### Improvements
minstall 3 is way faster than minstall 2 because of better detection of optimized
dependency installation, parallel installation of conflicting dependencies and
npm5 support.

### Breaking changes
minstall now works completely different to version 2.0.0. Before you needed to
add minstall as postinstall to every level of local modules. Now only the
parent-project needs the minstall-postinstall.

**before:**

modules are found in parent-folders through node-module resolution
```
my-modular-app
├── modules
│   ├── database (@2.0.0) [requires abc@2.0.0 and tasks]
│   ├── tasks (@2.0.0) [requires abc@1.0.0, xyz, which in return requires database@1.0.0]
│   │   └── node_modules
│   │       └── abc@1.0.0
│   ├── test1(@2.0.0) [requires abc@1.0.0]
│   │   └── node_modules
│   │       └── abc@1.0.0
│   └── test2(@2.0.0) [requires abc@2.0.0]
├── node_modules
│   ├── abc@2.0.0
│   ├── minstall
│   ├── database ../modules/database
│   └── tasks -> ../modules/tasks
├── index.js
└── package.json [requires minstall, database@2.0.0 and tasks@2.0.0]
```

**now:**

the correct versions of the dependency are installed once and linked to the
destinations. in this example, abc@1.0.0 and abc@2.0.0 are only installed once,
while abc@1.0.0 would've been installed twice with minstall 2.0.2
```
my-modular-app
├── modules
│   ├── database (@2.0.0) [requires abc@2.0.0 and tasks]
│   │   └── node_modules
│   │       └── abc -> ../../../node_modules/abc
│   │       └── tasks -> ../../tasks
│   ├── tasks (@2.0.0) [requires abc@1.0.0, xyz, which in return requires database@1.0.0]
│   │   └── node_modules
│   │       ├── abc@1.0.0
│   │       ├── database@1.0.0
│   │       └── xyz
│   ├── test1 (@2.0.0) [requires abc@1.0.0]
│   │   └── node_modules
│   │       └── abc -> ../../tasks/node_modules/abc [<- NOT REINSTALLED, BUT LINKED!]
│   └── test2 (@2.0.0) [requires abc@2.0.0]
│       └── node_modules
│           └── abc -> ../../../node_modules/abc
├── node_modules
│   ├── abc@2.0.0
│   └── minstall
├── index.js
└── package.json [requires minstall, database@2.0.0 and tasks@2.0.0]
```

# 2.0.2
### Bugfixes
- Minstall now uses the folder name a local module should have according to the modules name
  to link it to node_modules, instead of its actual folder name ([#26](https://github.com/heikomat/minstall/pull/26))

# 2.0.1
### Improvements
- As of npm 5, npm automatically `--save`s dependencies installed with `npm install`.
  because minstall shouldn't touch the local modules package.json files, this change adds
  the `--no-save` flag the internaly used `npm install` command

# 2.0.0
### Bugfixes
- Fix linking of localy available packages, when they are also a sub-dependency (see below)

### Breaking changes
This breaking change applies **only** to the following scenario:
- linking is not disabled
- at some point somewhere you have a dependency on package xyz
- xyz has a (sub-)dependency on a package, that is actually localy avaliable (regardless of the version)

**before:**

That sub-dependency gets installed from the registry to the main node_modules
```
my-modular-app
├── modules
│   ├── database (@2.0.0)
│   └── tasks (@2.0.0) [requires xyz, which in return requires database@^1.0.0]
├── node_modules
│   ├── minstall
│   ├── database (@1.0.0 from registry)
│   └── tasks -> ../modules/tasks
├── index.js
└── package.json [requires minstall, database@2.0.0 and tasks@2.0.0]
```

**now (if linking is enabled):**

The localy avaliable package will be linked in the main node_modules
```
my-modular-app
├── modules
│   ├── database (@2.0.0)
│   └── tasks (@2.0.0) [requires xyz, which in return requires database@1.0.0]
├── node_modules
│   ├── minstall
│   ├── database ../modules/database
│   └── tasks -> ../modules/tasks
├── index.js
└── package.json [requires minstall, database@2.0.0 and tasks@2.0.0]
```

notice how before, database@1.0.0 was installed, but the local package not linked, and now
the local package is linked, but database@1.0.0 not installed.

The reasoning is, that when linking packages, you usually do that for development purposes,
but without that change, some localy avaliable packages might not get linked


# 1.6.1
### Improvements
- Better install-as-dependency detection
- Better compatibility for modules as dependencies, that have local packages with the same names as local packages from the parent
- Improved cleanup after install-as-dependency
- Better support for scoped-packages on install-as-dependency

# 1.6.0
### New Features
- added `--no-link` and `--loglevel` flags

# 1.5.0
### New Features
- Support for local modules as dependencies in other local modules.
  aka. if your local module A requires your local module B, B wont be downloaded, but linked, if the local version of B matches A's dependency
- Minstall now allows `.` as module-folder
  for when you just want to install and link a bunch of modules, that don't have a parent-project (this is experimental, please open an issue if this feature leads to problems)

### Bugfixes
- Fix handling of scoped local modules
- local scoped modules are now linked using their scoped-names, no matter what the folder they are actually in is called

### Improvements
- Updated the version of fs-extra minstall uses to 2.0.0
- some code cleanup

# 1.4.0
### Bugfixes
- Fix installing a package as dependency with minstall-postinstall (see #16)

# 1.3.7
### Bugfixes
- Fix already linked modules from a previous installation not being deleted before reinstall

### Improvements
- Add stdout-log to output when a command from within minstall fails

# 1.3.6
### Bugfixes
- Fix installing of conflicting scoped dependencies

# 1.3.3
### Bugfixes
- Fix wrong module-folder usage

# 1.3.2
### Improvements
- Greatly improve logs. npm-warnings are now silenced (errors are still shown though)

# 1.3.1
### New Features
- **minstall now installs conflicting dependencies correctly**, but gives a hint that the user might try to use non-conflicting package-versions
- minstall now better detects, when it's started from the wrong folder, and exits without doing anything

### Bugfixes
- through the use of fs-extra instead of fs, the filesystem-operations are now easier and less prone to error

### Improvements
- Code cleanup

# 1.2.0
### Improvements
- minstall will now throw an error and exit, if it detects incompatible versions of the same dependency
- Code cleanup
- use of the 5minds-eslint-styleguides instead of these from airbnb

# 1.1.0
### Improvements
- Module-installation (especially for large projects) is now a lot faster
- Running the script in a project-folder, that is already installed is now a lot faster
- The whole code got refactored and cleaned up
- Some logs are a little nicer

# 1.0.8
### New Features
- added `modules-folder`-argument

### Bugfixes
- when verifying folder names, a non-existing folder is now considered unverified, instead of throwing an error

### Improvements
- Messages, for when there is nothing to do for minstall look like nice exit-messages now, instead of like errors<|MERGE_RESOLUTION|>--- conflicted
+++ resolved
@@ -1,4 +1,3 @@
-<<<<<<< HEAD
 # 3.1.0
 ### New Features
 - new `--link-only`-flag (makes minstall fix all linked dependencies (including links to local modules))
@@ -8,11 +7,10 @@
 
 ### Improvements
 The error-message when a package.json couldn't be parsed now includes the location of said package.json
-=======
+
 # 3.0.4
 ### Bugfix
 Minstall now no longer wrongully detects prerelease-versions as incompatible (Issue [#31](https://github.com/heikomat/minstall/issues/31))
->>>>>>> 1641f550
 
 # 3.0.3
 ### Improvements
