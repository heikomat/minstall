--- conflicted
+++ resolved
@@ -1,10 +1,6 @@
 {
   "name": "minstall",
-<<<<<<< HEAD
-  "version": "3.1.1-1",
-=======
   "version": "3.2.0",
->>>>>>> b5f68edd
   "description": "local module installer",
   "main": "lib/minstall.js",
   "bin": "lib/minstall.js",
