--- conflicted
+++ resolved
@@ -1,10 +1,6 @@
 {
   "name": "minstall",
-<<<<<<< HEAD
   "version": "3.1.0-pre1",
-=======
-  "version": "3.0.4",
->>>>>>> 1641f550
   "description": "local module installer",
   "main": "lib/minstall.js",
   "bin": "lib/minstall.js",
