--- conflicted
+++ resolved
@@ -1,10 +1,6 @@
 {
   "name": "minstall",
-<<<<<<< HEAD
-  "version": "1.2.4",
-=======
   "version": "1.3.0-pre4",
->>>>>>> 12f00318
   "description": "local module installer",
   "main": "lib/minstall.js",
   "bin": "lib/minstall.js",
